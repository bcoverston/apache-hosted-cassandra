--- conflicted
+++ resolved
@@ -134,19 +134,11 @@
     private static boolean shouldPullSchemaFrom(InetAddress endpoint)
     {
         /*
-<<<<<<< HEAD
-         * Don't request schema from nodes with a higher major (may have incompatible schema)
-         * Don't request schema from fat clients
-         */
-        return MessagingService.instance().knowsVersion(endpoint)
-                && MessagingService.instance().getVersion(endpoint) <= MessagingService.current_version
-=======
          * Don't request schema from nodes with a differnt or unknonw major version (may have incompatible schema)
          * Don't request schema from fat clients
          */
         return MessagingService.instance().knowsVersion(endpoint)
                 && MessagingService.instance().getVersion(endpoint) == MessagingService.current_version
->>>>>>> b2dfaed3
                 && !Gossiper.instance.isFatClient(endpoint);
     }
 
