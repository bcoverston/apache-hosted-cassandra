/*
 * Licensed to the Apache Software Foundation (ASF) under one
 * or more contributor license agreements.  See the NOTICE file
 * distributed with this work for additional information
 * regarding copyright ownership.  The ASF licenses this file
 * to you under the Apache License, Version 2.0 (the
 * "License"); you may not use this file except in compliance
 * with the License.  You may obtain a copy of the License at
 *
 *     http://www.apache.org/licenses/LICENSE-2.0
 *
 * Unless required by applicable law or agreed to in writing, software
 * distributed under the License is distributed on an "AS IS" BASIS,
 * WITHOUT WARRANTIES OR CONDITIONS OF ANY KIND, either express or implied.
 * See the License for the specific language governing permissions and
 * limitations under the License.
 */
package org.apache.cassandra.service;

import java.io.File;
import java.io.IOException;
import java.net.InetAddress;
import java.net.MalformedURLException;
import java.net.URL;
import java.util.Arrays;
import java.util.concurrent.TimeUnit;
import java.util.concurrent.atomic.AtomicInteger;

import com.google.common.collect.Iterables;
import org.apache.log4j.PropertyConfigurator;
import org.slf4j.Logger;
import org.slf4j.LoggerFactory;

import org.apache.cassandra.config.CFMetaData;
import org.apache.cassandra.exceptions.ConfigurationException;
import org.apache.cassandra.config.DatabaseDescriptor;
import org.apache.cassandra.config.Schema;
import org.apache.cassandra.db.*;
import org.apache.cassandra.db.commitlog.CommitLog;
import org.apache.cassandra.db.compaction.CompactionManager;
import org.apache.cassandra.io.FSError;
import org.apache.cassandra.io.FSReadError;
import org.apache.cassandra.thrift.ThriftServer;
import org.apache.cassandra.utils.CLibrary;
import org.apache.cassandra.utils.Mx4jTool;

/**
 * The <code>CassandraDaemon</code> is an abstraction for a Cassandra daemon
 * service, which defines not only a way to activate and deactivate it, but also
 * hooks into its lifecycle methods (see {@link #setup()}, {@link #start()},
 * {@link #stop()} and {@link #setup()}).
 */
public class CassandraDaemon
{
    static
    {
        initLog4j();
    }

    /**
     * Initialize logging in such a way that it checks for config changes every 10 seconds.
     */
    public static void initLog4j()
    {
        if (System.getProperty("log4j.defaultInitOverride","false").equalsIgnoreCase("true"))
        {
            String config = System.getProperty("log4j.configuration", "log4j-server.properties");
            URL configLocation = null;
            try
            {
                // try loading from a physical location first.
                configLocation = new URL(config);
            }
            catch (MalformedURLException ex)
            {
                // then try loading from the classpath.
                configLocation = CassandraDaemon.class.getClassLoader().getResource(config);
            }

            if (configLocation == null)
                throw new RuntimeException("Couldn't figure out log4j configuration: "+config);

            // Now convert URL to a filename
            String configFileName = null;
            try
            {
                // first try URL.getFile() which works for opaque URLs (file:foo) and paths without spaces
                configFileName = configLocation.getFile();
                File configFile = new File(configFileName);
                // then try alternative approach which works for all hierarchical URLs with or without spaces
                if (!configFile.exists())
                    configFileName = new File(configLocation.toURI()).getCanonicalPath();
            }
            catch (Exception e)
            {
                throw new RuntimeException("Couldn't convert log4j configuration location to a valid file", e);
            }

            PropertyConfigurator.configureAndWatch(configFileName, 10000);
            org.apache.log4j.Logger.getLogger(CassandraDaemon.class).info("Logging initialized");
        }
    }

    private static final Logger logger = LoggerFactory.getLogger(CassandraDaemon.class);

    private static final CassandraDaemon instance = new CassandraDaemon();

    static final AtomicInteger exceptions = new AtomicInteger();

    public Server thriftServer;
    public Server nativeServer;

    /**
     * This is a hook for concrete daemons to initialize themselves suitably.
     *
     * Subclasses should override this to finish the job (listening on ports, etc.)
     *
     * @throws IOException
     */
    protected void setup()
    {
        logger.info("JVM vendor/version: {}/{}", System.getProperty("java.vm.name"), System.getProperty("java.version") );
        logger.info("Heap size: {}/{}", Runtime.getRuntime().totalMemory(), Runtime.getRuntime().maxMemory());
        logger.info("Classpath: {}", System.getProperty("java.class.path"));
        CLibrary.tryMlockall();

        Thread.setDefaultUncaughtExceptionHandler(new Thread.UncaughtExceptionHandler()
        {
            public void uncaughtException(Thread t, Throwable e)
            {
                exceptions.incrementAndGet();
                logger.error("Exception in thread " + t, e);
                for (Throwable e2 = e; e2 != null; e2 = e2.getCause())
                {
                    // some code, like FileChannel.map, will wrap an OutOfMemoryError in another exception
                    if (e2 instanceof OutOfMemoryError)
                        System.exit(100);

                    if (e2 instanceof FSError)
                    {
                        if (e2 != e) // make sure FSError gets logged exactly once.
                            logger.error("Exception in thread " + t, e2);
                        handleFSError((FSError) e2);
                    }
                }
            }

            private void handleFSError(FSError e)
            {
                switch (DatabaseDescriptor.getDiskFailurePolicy())
                {
                    case stop:
                        logger.error("Stopping the gossiper and the RPC server");
                        StorageService.instance.stopGossiping();
                        StorageService.instance.stopRPCServer();
                        break;
                    case best_effort:
                        // for both read and write errors mark the path as unwritable.
                        BlacklistedDirectories.maybeMarkUnwritable(e.path);
                        if (e instanceof FSReadError)
                        {
                            File directory = BlacklistedDirectories.maybeMarkUnreadable(e.path);
                            if (directory != null)
                                Table.removeUnreadableSSTables(directory);
                        }
                        break;
                    case ignore:
                        // already logged, so left nothing to do
                        break;
                    default:
                        throw new IllegalStateException();
                }
            }
        });

        // check all directories(data, commitlog, saved cache) for existence and permission
        Iterable<String> dirs = Iterables.concat(Arrays.asList(DatabaseDescriptor.getAllDataFileLocations()),
                                                 Arrays.asList(DatabaseDescriptor.getCommitLogLocation(),
                                                               DatabaseDescriptor.getSavedCachesLocation()));
        for (String dataDir : dirs)
        {
            logger.debug("Checking directory {}", dataDir);
            File dir = new File(dataDir);
            if (dir.exists())
                assert dir.isDirectory() && dir.canRead() && dir.canWrite() && dir.canExecute()
                    : String.format("Directory %s is not accessible.", dataDir);
        }

        // Migrate sstables from pre-#2749 to the correct location
        if (Directories.sstablesNeedsMigration())
            Directories.migrateSSTables();

        if (CacheService.instance == null) // should never happen
            throw new RuntimeException("Failed to initialize Cache Service.");

        // check the system table to keep user from shooting self in foot by changing partitioner, cluster name, etc.
        // we do a one-off scrub of the system table first; we can't load the list of the rest of the tables,
        // until system table is opened.
        for (CFMetaData cfm : Schema.instance.getTableMetaData(Table.SYSTEM_KS).values())
            ColumnFamilyStore.scrubDataDirectories(Table.SYSTEM_KS, cfm.cfName);
        try
        {
            SystemTable.checkHealth();
        }
        catch (ConfigurationException e)
        {
            logger.error("Fatal exception during initialization", e);
            System.exit(100);
        }

        // load keyspace descriptions.
        try
        {
            DatabaseDescriptor.loadSchemas();
        }
        catch (IOException e)
        {
            logger.error("Fatal exception during initialization", e);
            System.exit(100);
        }

        // clean up debris in the rest of the tables
        for (String table : Schema.instance.getTables())
        {
            for (CFMetaData cfm : Schema.instance.getTableMetaData(table).values())
            {
                ColumnFamilyStore.scrubDataDirectories(table, cfm.cfName);
            }
        }

        // initialize keyspaces
        for (String table : Schema.instance.getTables())
        {
            if (logger.isDebugEnabled())
                logger.debug("opening keyspace " + table);
            // disable auto compaction until commit log replay ends
            for (ColumnFamilyStore cfs : Table.open(table).getColumnFamilyStores())
            {
                for (ColumnFamilyStore store : cfs.concatWithIndexes())
                {
                    store.disableAutoCompaction();
                }
            }
        }

        if (CacheService.instance.keyCache.size() > 0)
            logger.info("completed pre-loading ({} keys) key cache.", CacheService.instance.keyCache.size());

        if (CacheService.instance.rowCache.size() > 0)
            logger.info("completed pre-loading ({} keys) row cache.", CacheService.instance.rowCache.size());

        try
        {
            GCInspector.instance.start();
        }
        catch (Throwable t)
        {
            logger.warn("Unable to start GCInspector (currently only supported on the Sun JVM)");
        }

        // replay the log if necessary
        try
        {
            CommitLog.instance.recover();
        }
        catch (IOException e)
        {
            throw new RuntimeException(e);
        }

        SystemTable.finishStartup();

        // start server internals
        StorageService.instance.registerDaemon(this);
        StorageService.instance.initServerLocally();

        Mx4jTool.maybeLoad();

        // Thift
        InetAddress rpcAddr = DatabaseDescriptor.getRpcAddress();
        int rpcPort = DatabaseDescriptor.getRpcPort();
        thriftServer = new ThriftServer(rpcAddr, rpcPort);

        // Native transport
        InetAddress nativeAddr = DatabaseDescriptor.getNativeTransportAddress();
        int nativePort = DatabaseDescriptor.getNativeTransportPort();
        nativeServer = new org.apache.cassandra.transport.Server(nativeAddr, nativePort);

        // enable auto compaction here after ranges are configured
        for (Table table : Table.all())
        {
            for (ColumnFamilyStore cfs : table.getColumnFamilyStores())
            {
                for (final ColumnFamilyStore store : cfs.concatWithIndexes())
                {
                    store.enableAutoCompaction();
                }
            }
        }
        // start compactions in five minutes (if no flushes have occurred by then to do so)
        Runnable runnable = new Runnable()
        {
            public void run()
            {
                for (Table table : Table.all())
                {
                    for (ColumnFamilyStore cf : table.getColumnFamilyStores())
                    {
                        for (ColumnFamilyStore store : cf.concatWithIndexes())
                            CompactionManager.instance.submitBackground(store);
                    }
                }
            }
        };
        StorageService.optionalTasks.schedule(runnable, 5 * 60, TimeUnit.SECONDS);
<<<<<<< HEAD
=======

        SystemTable.finishStartup();

        // start server internals
        StorageService.instance.registerDaemon(this);
        try
        {
            StorageService.instance.initServer();
        }
        catch (ConfigurationException e)
        {
            logger.error("Fatal configuration error", e);
            System.err.println(e.getMessage() + "\nFatal configuration error; unable to start server.  See log for stacktrace.");
            System.exit(1);
        }

        Mx4jTool.maybeLoad();

        // Thift
        InetAddress rpcAddr = DatabaseDescriptor.getRpcAddress();
        int rpcPort = DatabaseDescriptor.getRpcPort();
        thriftServer = new ThriftServer(rpcAddr, rpcPort);

        // Native transport
        InetAddress nativeAddr = DatabaseDescriptor.getNativeTransportAddress();
        int nativePort = DatabaseDescriptor.getNativeTransportPort();
        nativeServer = new org.apache.cassandra.transport.Server(nativeAddr, nativePort);
>>>>>>> 5467fb52
    }

    /**
     * Initialize the Cassandra Daemon based on the given <a
     * href="http://commons.apache.org/daemon/jsvc.html">Commons
     * Daemon</a>-specific arguments. To clarify, this is a hook for JSVC.
     *
     * @param arguments
     *            the arguments passed in from JSVC
     * @throws IOException
     */
    public void init(String[] arguments) throws IOException
    {
        setup();
    }

    /**
     * Start the Cassandra Daemon, assuming that it has already been
     * initialized via {@link #init(String[])}
     *
     * Hook for JSVC
     */
    public void start()
    {
        String rpcFlag = System.getProperty("cassandra.start_rpc");
        if ((rpcFlag != null && Boolean.parseBoolean(rpcFlag)) || (rpcFlag == null && DatabaseDescriptor.startRpc()))
            thriftServer.start();
        else
            logger.info("Not starting RPC server as requested. Use JMX (StorageService->startRPCServer()) to start it");

        String nativeFlag = System.getProperty("cassandra.start_native_transport");
        if ((nativeFlag != null && Boolean.parseBoolean(nativeFlag)) || (nativeFlag == null && DatabaseDescriptor.startNativeTransport()))
            nativeServer.start();
        else
            logger.info("Not starting native transport as requested. Use JMX (StorageService->startNativeTransport()) to start it");
    }

    /**
     * Stop the daemon, ideally in an idempotent manner.
     *
     * Hook for JSVC
     */
    public void stop()
    {
        // this doesn't entirely shut down Cassandra, just the RPC server.
        // jsvc takes care of taking the rest down
        logger.info("Cassandra shutting down...");
        thriftServer.stop();
        nativeServer.stop();
    }


    /**
     * Clean up all resources obtained during the lifetime of the daemon. This
     * is a hook for JSVC.
     */
    public void destroy()
    {}

    /**
     * A convenience method to initialize and start the daemon in one shot.
     */
    public void activate()
    {
        String pidFile = System.getProperty("cassandra-pidfile");

        try
        {
            setup();

            if (pidFile != null)
            {
                new File(pidFile).deleteOnExit();
            }

            if (System.getProperty("cassandra-foreground") == null)
            {
                System.out.close();
                System.err.close();
            }

            start();
        }
        catch (Throwable e)
        {
            logger.error("Exception encountered during startup", e);

            // try to warn user on stdout too, if we haven't already detached
            e.printStackTrace();
            System.out.println("Exception encountered during startup: " + e.getMessage());

            System.exit(3);
        }
    }

    /**
     * A convenience method to stop and destroy the daemon in one shot.
     */
    public void deactivate()
    {
        stop();
        destroy();
    }

    public static void stop(String[] args)
    {
        instance.deactivate();
    }

    public static void main(String[] args)
    {
        instance.activate();
    }

    public interface Server
    {
        /**
         * Start the server.
         * This method shoud be able to restart a server stopped through stop().
         * Should throw a RuntimeException if the server cannot be started
         */
        public void start();

        /**
         * Stop the server.
         * This method should be able to stop server started through start().
         * Should throw a RuntimeException if the server cannot be stopped
         */
        public void stop();

        /**
         * Returns whether the server is currently running.
         */
        public boolean isRunning();
    }
}<|MERGE_RESOLUTION|>--- conflicted
+++ resolved
@@ -272,7 +272,16 @@
 
         // start server internals
         StorageService.instance.registerDaemon(this);
-        StorageService.instance.initServerLocally();
+        try
+        {
+            StorageService.instance.initServer();
+        }
+        catch (ConfigurationException e)
+        {
+            logger.error("Fatal configuration error", e);
+            System.err.println(e.getMessage() + "\nFatal configuration error; unable to start server.  See log for stacktrace.");
+            System.exit(1);
+        }
 
         Mx4jTool.maybeLoad();
 
@@ -286,7 +295,7 @@
         int nativePort = DatabaseDescriptor.getNativeTransportPort();
         nativeServer = new org.apache.cassandra.transport.Server(nativeAddr, nativePort);
 
-        // enable auto compaction here after ranges are configured
+        // enable auto compaction (but only after we had a chance to set up our ranges)
         for (Table table : Table.all())
         {
             for (ColumnFamilyStore cfs : table.getColumnFamilyStores())
@@ -313,36 +322,6 @@
             }
         };
         StorageService.optionalTasks.schedule(runnable, 5 * 60, TimeUnit.SECONDS);
-<<<<<<< HEAD
-=======
-
-        SystemTable.finishStartup();
-
-        // start server internals
-        StorageService.instance.registerDaemon(this);
-        try
-        {
-            StorageService.instance.initServer();
-        }
-        catch (ConfigurationException e)
-        {
-            logger.error("Fatal configuration error", e);
-            System.err.println(e.getMessage() + "\nFatal configuration error; unable to start server.  See log for stacktrace.");
-            System.exit(1);
-        }
-
-        Mx4jTool.maybeLoad();
-
-        // Thift
-        InetAddress rpcAddr = DatabaseDescriptor.getRpcAddress();
-        int rpcPort = DatabaseDescriptor.getRpcPort();
-        thriftServer = new ThriftServer(rpcAddr, rpcPort);
-
-        // Native transport
-        InetAddress nativeAddr = DatabaseDescriptor.getNativeTransportAddress();
-        int nativePort = DatabaseDescriptor.getNativeTransportPort();
-        nativeServer = new org.apache.cassandra.transport.Server(nativeAddr, nativePort);
->>>>>>> 5467fb52
     }
 
     /**
