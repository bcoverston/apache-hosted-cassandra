--- conflicted
+++ resolved
@@ -53,28 +53,6 @@
                                                              indexedCfMetadata.cfName,
                                                              new LocalPartitioner(columnDef.getValidator()),
                                                              indexedCfMetadata);
-<<<<<<< HEAD
-
-        // enable and initialize row cache based on parent's setting and indexed column's cardinality
-        CFMetaData.Caching baseCaching = baseCfs.metadata.getCaching();
-        if (baseCaching == CFMetaData.Caching.ALL || baseCaching == CFMetaData.Caching.ROWS_ONLY)
-        {
-            /*
-             * # of index CF's key = cardinality of indexed column.
-             * if # of keys stored in index CF is more than average column counts (means tall keyspaceName),
-             * then consider it as high cardinality.
-             */
-            double estimatedKeys = indexCfs.estimateKeys();
-            double averageColumnCount = indexCfs.getMeanColumns();
-            if (averageColumnCount > 0 && estimatedKeys / averageColumnCount > 1)
-            {
-                logger.debug("turning row cache on for " + indexCfs.name);
-                indexCfs.metadata.caching(baseCaching);
-                indexCfs.initRowCache();
-            }
-        }
-=======
->>>>>>> 7290abd1
     }
 
     protected abstract ByteBuffer makeIndexColumnName(ByteBuffer rowKey, Column column);
